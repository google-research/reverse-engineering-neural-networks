# Copyright 2020 Google LLC
#
# Licensed under the Apache License, Version 2.0 (the "License");
# you may not use this file except in compliance with the License.
# You may obtain a copy of the License at
#
#     https://www.apache.org/licenses/LICENSE-2.0
#
# Unless required by applicable law or agreed to in writing, software
# distributed under the License is distributed on an "AS IS" BASIS,
# WITHOUT WARRANTIES OR CONDITIONS OF ANY KIND, either express or implied.
# See the License for the specific language governing permissions and
# limitations under the License.
"""Fixed point finding routines."""

import jax
import jax.numpy as jnp
import numpy as np
from scipy.spatial import distance

from .. import utils

__all__ = ['build_fixed_point_loss', 'find_fixed_points', 'exclude_outliers']


def build_fixed_point_loss(rnn_cell, cell_params):
  """Builds function to compute speed of hidden states.

  Args:
    rnn_cell: an RNNCell instance.
    cell_params: RNN parameters to use when applying the RNN.

  Returns:
    fixed_point_loss_fun: function that takes a batch of hidden states
      and inputs and computes the speed of the corresponding hidden
      states.
  """

  def fixed_point_loss_fun(h, x):
    """Computes the speed of hidden states.

    The speed is defined as the squared l2 distance between
    the current state and the next state, in response to a given
    input:

      Q = (1/2) || h - F(h, x) ||_2^2

    Args:
      h: The current state as a vector.
      x: The current input as a vector.

    Returns:
      fixed_point_loss_fun: A function that computes the fixed point speeds
        for a list or array of states.
    """
    h_next = rnn_cell.batch_apply(cell_params, x, h)
    return 0.5 * jnp.sum((h - h_next)**2, axis=1)

  return fixed_point_loss_fun


<<<<<<< HEAD
def find_fixed_points(fp_loss_fun,
                      initial_states,
                      x_star,
                      optimizer,
                      tolerance,
                      num_steps=10000):
=======
def find_fixed_points(fp_loss_fun, initial_states, x_star, optimizer,
                      tolerance, steps=range(1000)):
>>>>>>> 60ba159f
  """Run fixed point optimization.

  Args:
    fp_loss_fun: Function that computes fixed point speeds.
    initial_states: Initial state seeds.
    x_star: Input at which to compute fixed points.
    optimizer: A jax.experimental.optimizers tuple.
    tolerance: Stopping tolerance threshold.
    steps: Iterator over steps.

  Returns:
    fixed_points: Array of fixed points for each tolerance.
    loss_hist: Array containing fixed point loss curve.
    squared_speeds: Array containing the squared speed of each fixed point.
  """
<<<<<<< HEAD
  loss_hist, fps = utils.optimize(lambda h: jnp.mean(fp_loss_fun(h, x_star)),
                                  initial_states,
                                  optimizer,
                                  num_steps,
                                  stop_tol=tolerance)
=======
  loss_hist, fps = utils.optimize(
      lambda h: jnp.mean(fp_loss_fun(h, x_star)),
      initial_states,
      optimizer,
      steps,
      stop_tol=tolerance)
>>>>>>> 60ba159f

  fixed_points = jax.device_get(fps)
  squared_speeds = jax.device_get(fp_loss_fun(fps, x_star))

  return fixed_points, loss_hist, squared_speeds


def exclude_outliers(points, threshold=np.inf, verbose=False):
  """Remove points that are not within some threshold of another point."""

  # Return all fixed points if tolerance is <= 0
  if np.isinf(threshold):
    return points

  # Return if there are less than two fixed points.
  if points.shape[0] <= 1:
    return points

  # Compute pairwise distances between all fixed points.
  distances = distance.squareform(distance.pdist(points))

  # Find distance to each nearest neighbor.
  nn_distance = np.partition(distances, 1, axis=0)[1]

  # Keep points whose nearest neighbor is within some distance threshold.
  keep_indices = np.where(nn_distance <= threshold)[0]

  # Log how many points were kept.
  if verbose:
    print(f'Keeping {len(keep_indices)} out of {len(points)} points.')

  return points[keep_indices]<|MERGE_RESOLUTION|>--- conflicted
+++ resolved
@@ -59,17 +59,12 @@
   return fixed_point_loss_fun
 
 
-<<<<<<< HEAD
 def find_fixed_points(fp_loss_fun,
                       initial_states,
                       x_star,
                       optimizer,
                       tolerance,
-                      num_steps=10000):
-=======
-def find_fixed_points(fp_loss_fun, initial_states, x_star, optimizer,
-                      tolerance, steps=range(1000)):
->>>>>>> 60ba159f
+                      steps=range(1000)):
   """Run fixed point optimization.
 
   Args:
@@ -85,20 +80,11 @@
     loss_hist: Array containing fixed point loss curve.
     squared_speeds: Array containing the squared speed of each fixed point.
   """
-<<<<<<< HEAD
   loss_hist, fps = utils.optimize(lambda h: jnp.mean(fp_loss_fun(h, x_star)),
                                   initial_states,
                                   optimizer,
-                                  num_steps,
+                                  steps,
                                   stop_tol=tolerance)
-=======
-  loss_hist, fps = utils.optimize(
-      lambda h: jnp.mean(fp_loss_fun(h, x_star)),
-      initial_states,
-      optimizer,
-      steps,
-      stop_tol=tolerance)
->>>>>>> 60ba159f
 
   fixed_points = jax.device_get(fps)
   squared_speeds = jax.device_get(fp_loss_fun(fps, x_star))

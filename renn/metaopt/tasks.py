--- conflicted
+++ resolved
@@ -88,12 +88,7 @@
 
     def loss_fun(x, step):
       del step
-<<<<<<< HEAD
       logits = jnp.squeeze(predict_fun(x, features))
-=======
-      logits = predict_fun(x, features)
-      logits -= logsumexp(logits, axis=1, keepdims=True)
->>>>>>> cbc5c745
       onehot_targets = utils.one_hot(targets, num_classes)
       data_loss = -jnp.mean(jnp.sum(logits * onehot_targets, axis=1))
       reg_loss = l2_pen * utils.norm(x)
